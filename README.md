--- conflicted
+++ resolved
@@ -285,14 +285,8 @@
 Sontex 868 (sontex868)
 Techem FHKV data II/III (fhkvdataiii)
 
-<<<<<<< HEAD
-Supported heat meter:
+Supported heat meters:
 Heat meter Techem Compact V / Compact Ve (compact5) (non-standard protocol)
-(compact5 is unfortunately not quite supported since we lack a test telegram to prevent regressions)
-=======
-Supported heat meters:
-Heat meter Techem Compact V (compact5) (non-standard protocol)
->>>>>>> 5b29b9de
 Heat meter Techem Vario 4 (vario451) (non-standard protocol)
 Heat meter Kamstrup Multical 302 (multical302) (in C1 mode, please open issue for T1 mode)
 Heat and Cooling meter Kamstrup Multical 403 (multical403) (in C1 mode)
